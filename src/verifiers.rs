--- conflicted
+++ resolved
@@ -11,17 +11,10 @@
 use ark_serialize::{CanonicalSerialize};
 use ark_ff::field_hashers::{DefaultFieldHasher,HashToField};
 
-<<<<<<< HEAD
-use digest::Digest;
-use sha2::Sha256;
+use alloc::{vec, vec::Vec};
+
 use super::*;
 
-=======
-use alloc::{vec, vec::Vec};
-
-use super::*;
-
->>>>>>> 32d33cc3
 // We define these convenience type alias here instead of engine.rs 
 // because seemingly only verifier implementations really employ them.
 // And we `pub use engine::*` in lib.rs.
