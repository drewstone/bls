--- conflicted
+++ resolved
@@ -583,11 +583,7 @@
     pub fn sign(&mut self, message: Message) -> Signature<E> {
         let hasher = <DefaultFieldHasher<Sha256> as HashToField<E::Scalar>>::new(&[]);
 
-<<<<<<< HEAD
         let mut serialized_part1 = [0u8; 32];
-=======
-	let mut serialized_part1 = [0u8; 32];
->>>>>>> 76d66431
         let mut serialized_part2 = [0u8; 32]; 
         self.secret.key[0].serialize_compressed(&mut serialized_part1[..]).unwrap();
         self.secret.key[1].serialize_compressed(&mut serialized_part2[..]).unwrap();
