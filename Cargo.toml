[package]
authors = ["Jack Grigg <str4d@i2pmail.org>", "Jeff Burdges <burdges@gnunet.org>"]
description = "Aggregate BLS-like signatures"
documentation = "https://docs.rs/bls-like"
homepage = "https://github.com/w3f/bls"
license = "MIT/Apache-2.0"
name = "bls-like"
repository = "https://github.com/w3f/bls"
version = "0.1.0"
edition = "2018"

[dependencies]
arrayref = "0.3"
<<<<<<< HEAD
rand = "0.4"
ff = { version = "0.8", features = ["derive"] }
sha3 = "0.8"
digest = "0.9.0"
=======
rand = "0.7"
rand_core = "0.5"
rand_chacha = "0.2"
ff = { version = "0.4", features = ["derive"] }
sha3 = "0.8"
#zexe dependencies
algebra-core = { git = "https://github.com/scipr-lab/zexe" }
algebra-serialize-derive = { package="ark-serialize-derive", git = "https://github.com/arkworks-rs/algebra" }
algebra = { git = "https://github.com/scipr-lab/zexe", features = ["bls12_381"] }
>>>>>>> acc3b735

# [dependencies.merlin] 
# version = "1.1.0"
## features = ["debug-transcript"]

<<<<<<< HEAD
#[dependencies.paired]
#version = "0.20"
# git = "https://github.com/filecoin-project/pairing"
[dependencies.pairing]
version = "0.18"
=======
#[dependencies]

>>>>>>> acc3b735

# [dependencies.pairing]
# git = "https://github.com/burdges/pairing"
# branch = "master-hashing-derives_borrows_etc0"
## historical:
## branch = "derives_borrows_etc0"
## git = "https://github.com/mmaker/pairing"
## branch = "master"
[dependencies.zeroize]
version = "1.0.0"
default-features = false
features = ["zeroize_derive"]


[dependencies.serde]
version = "^1.0"
default-features = false
optional = true

<<<<<<< HEAD
[dev-dependencies]
rand= "0.7.3"
=======
[dependencies.thiserror]
version = "1.0.10"
>>>>>>> acc3b735
<|MERGE_RESOLUTION|>--- conflicted
+++ resolved
@@ -11,37 +11,22 @@
 
 [dependencies]
 arrayref = "0.3"
-<<<<<<< HEAD
-rand = "0.4"
-ff = { version = "0.8", features = ["derive"] }
-sha3 = "0.8"
-digest = "0.9.0"
-=======
 rand = "0.7"
 rand_core = "0.5"
 rand_chacha = "0.2"
-ff = { version = "0.4", features = ["derive"] }
 sha3 = "0.8"
+digest = "0.9.0"
 #zexe dependencies
 algebra-core = { git = "https://github.com/scipr-lab/zexe" }
 algebra-serialize-derive = { package="ark-serialize-derive", git = "https://github.com/arkworks-rs/algebra" }
 algebra = { git = "https://github.com/scipr-lab/zexe", features = ["bls12_381"] }
->>>>>>> acc3b735
 
 # [dependencies.merlin] 
 # version = "1.1.0"
 ## features = ["debug-transcript"]
 
-<<<<<<< HEAD
-#[dependencies.paired]
-#version = "0.20"
-# git = "https://github.com/filecoin-project/pairing"
-[dependencies.pairing]
-version = "0.18"
-=======
 #[dependencies]
 
->>>>>>> acc3b735
 
 # [dependencies.pairing]
 # git = "https://github.com/burdges/pairing"
@@ -61,10 +46,7 @@
 default-features = false
 optional = true
 
-<<<<<<< HEAD
 [dev-dependencies]
 rand= "0.7.3"
-=======
 [dependencies.thiserror]
-version = "1.0.10"
->>>>>>> acc3b735
+version = "1.0.10"